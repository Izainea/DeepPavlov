--- conflicted
+++ resolved
@@ -189,7 +189,6 @@
 
             self.network.train(d_features, d_actions, d_masks)
 
-<<<<<<< HEAD
     @check_attr_true('train_now')
     def train(self, data):
         
@@ -281,8 +280,6 @@
     #     x, y = batch
     #     pass
 
-=======
->>>>>>> ae3dfcac
     def infer_on_batch(self, xs):
         return [self._infer_dialog(x) for x in xs]
 
