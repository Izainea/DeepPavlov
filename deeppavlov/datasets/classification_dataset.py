--- conflicted
+++ resolved
@@ -13,7 +13,7 @@
 See the License for the specific language governing permissions and
 limitations under the License.
 """
-import sys
+
 from sklearn.model_selection import train_test_split
 
 from deeppavlov.core.common.registry import register
@@ -54,13 +54,8 @@
 
         if fields_to_merge is not None:
             if merged_field is not None:
-<<<<<<< HEAD
-                print("Merging fields <<{}>> to new field <<{}>>".format(fields_to_merge, merged_field),
-                      file=sys.stderr)
-=======
                 log.info("Merging fields <<{}>> to new field <<{}>>".format(fields_to_merge,
                                                                             merged_field))
->>>>>>> 410e52f6
                 self._merge_data(fields_to_merge=fields_to_merge,
                                  merged_field=merged_field)
             else:
@@ -68,13 +63,8 @@
 
         if field_to_split is not None:
             if split_fields is not None:
-<<<<<<< HEAD
-                print("Splitting field <<{}>> to new fields <<{}>>".format(field_to_split, split_fields),
-                      file=sys.stderr)
-=======
                 log.info("Splitting field <<{}>> to new fields <<{}>>".format(field_to_split,
                                                                               split_fields))
->>>>>>> 410e52f6
                 self._split_data(field_to_split=field_to_split,
                                  split_fields=split_fields,
                                  split_proportions=[float(s) for s in
