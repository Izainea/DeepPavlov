--- conflicted
+++ resolved
@@ -211,76 +211,6 @@
             predictions = self.model.predict(features)
             return predictions
 
-<<<<<<< HEAD
-=======
-    @check_attr_true('train_now')
-    def train(self, dataset, *args, **kwargs):
-        """
-        Train the model using batches and validation
-        Args:
-            dataset: instance of class Dataset
-
-        Returns:
-            None
-        """
-        updates = 0
-        val_loss = 1e100
-        val_increase = 0
-        epochs_done = 0
-
-        n_train_samples = len(dataset.data['train'])
-
-        valid_iter_all = dataset.iter_all(data_type='valid')
-        valid_x = []
-        valid_y = []
-        for valid_i, valid_sample in enumerate(valid_iter_all):
-            valid_x.append(valid_sample[0])
-            valid_y.append(valid_sample[1])
-
-        valid_x = self.texts2vec(valid_x)
-        valid_y = labels2onehot(valid_y, classes=self.classes)
-
-        log.warning('____Training over {} samples____'.format(n_train_samples))
-
-        try:
-            while epochs_done < self.opt['epochs']:
-                batch_gen = dataset.batch_generator(batch_size=self.opt['batch_size'],
-                                                    data_type='train')
-                for step, batch in enumerate(batch_gen):
-                    metrics_values = self.train_on_batch(batch)
-                    updates += 1
-
-                    if self.opt['verbose'] and step % 50 == 0:
-                        log_metrics(names=self.metrics_names,
-                                    values=metrics_values,
-                                    updates=updates,
-                                    mode='train')
-
-                epochs_done += 1
-                if epochs_done % self.opt['val_every_n_epochs'] == 0:
-                    if 'valid' in dataset.data.keys():
-                        valid_metrics_values = self.model.test_on_batch(x=valid_x, y=valid_y)
-
-                        log_metrics(names=self.metrics_names,
-                                    values=valid_metrics_values,
-                                    mode='valid')
-                        if valid_metrics_values[0] > val_loss:
-                            val_increase += 1
-                            log.info("__Validation impatience {} out of {}".format(
-                                     val_increase, self.opt['val_patience']))
-                            if val_increase == self.opt['val_patience']:
-                                log.info("___Stop training: validation is out of patience___")
-                                break
-                        else:
-                            val_increase = 0
-                            val_loss = valid_metrics_values[0]
-                log.info('epochs_done: {}'.format(epochs_done))
-        except KeyboardInterrupt:
-            log.warning('Interrupted')
-
-        self.save()
-
->>>>>>> 410e52f6
     def infer(self, data, predict_proba=False, *args):
         """
         Infer on the given data
