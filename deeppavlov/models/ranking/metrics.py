--- conflicted
+++ resolved
@@ -11,11 +11,6 @@
 # WITHOUT WARRANTIES OR CONDITIONS OF ANY KIND, either express or implied.
 # See the License for the specific language governing permissions and
 # limitations under the License.
-<<<<<<< HEAD
-
-from deeppavlov.core.common.metrics_registry import register_metric
-=======
->>>>>>> a75aacd8
 
 import numpy as np
 
@@ -40,51 +35,13 @@
 def r_at_1_insQA(y_true, y_pred):
     return recall_at_k_insQA(y_true, y_pred, k=1)
 
-<<<<<<< HEAD
-def recall_at_k(y_true, y_pred, k):
-    num_examples = float(len(y_pred))
-    predictions = np.array(y_pred)
-    predictions = np.flip(np.argsort(predictions, -1), -1)[:, :k]
-    num_correct = 0
-    for el in predictions:
-        if 0 in el:
-            num_correct += 1
-    return float(num_correct) / num_examples
-
-@register_metric('rank_response')
-def rank_response(y_true, y_pred):
-    num_examples = float(len(y_pred))
-    predictions = np.array(y_pred)
-    predictions = np.flip(np.argsort(predictions, -1), -1)
-    rank_tot = 0
-    for el in predictions:
-        for i, x in enumerate(el):
-            if x == 0:
-                rank_tot += i
-                break
-    return float(rank_tot)/num_examples
-
-@register_metric('r@1_insQA')
-def r_at_1_insQA(y_true, y_pred):
-    return recall_at_k_insQA(y_true, y_pred, k=1)
-
 def recall_at_k_insQA(y_true, y_pred, k):
     labels = np.repeat(np.expand_dims(np.asarray(y_true), axis=1), k, axis=1)
     predictions = np.array(y_pred)
     predictions = np.flip(np.argsort(predictions, -1), -1)[:, :k]
-=======
-def recall_at_k_insQA(y_true, y_pred, k):
-    labels = np.repeat(np.expand_dims(np.asarray(y_true), axis=1), k, axis=1)
-    predictions = np.array(y_pred)
-    predictions = np.flip(np.argsort(predictions, -1), -1)[:, :k]
->>>>>>> a75aacd8
     flags = np.zeros_like(predictions)
     for i in range(predictions.shape[0]):
         for j in range(predictions.shape[1]):
             if predictions[i][j] in np.arange(labels[i][j]):
                 flags[i][j] = 1.
-<<<<<<< HEAD
-    return np.mean((np.sum(flags, -1) >= 1.).astype(float))
-=======
-    return np.mean((np.sum(flags, -1) >= 1.).astype(float))
->>>>>>> a75aacd8
+    return np.mean((np.sum(flags, -1) >= 1.).astype(float))