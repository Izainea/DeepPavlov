# Copyright 2017 Neural Networks and Deep Learning lab, MIPT
#
# Licensed under the Apache License, Version 2.0 (the "License");
# you may not use this file except in compliance with the License.
# You may obtain a copy of the License at
#
#     http://www.apache.org/licenses/LICENSE-2.0
#
# Unless required by applicable law or agreed to in writing, software
# distributed under the License is distributed on an "AS IS" BASIS,
# WITHOUT WARRANTIES OR CONDITIONS OF ANY KIND, either express or implied.
# See the License for the specific language governing permissions and
# limitations under the License.

from collections import Counter, defaultdict, Iterable
from itertools import chain
from pathlib import Path

import numpy as np

from deeppavlov.core.common.registry import register
from deeppavlov.core.common.errors import ConfigError
from deeppavlov.core.common.log import get_logger
from deeppavlov.core.models.estimator import Estimator
from deeppavlov.core.data.utils import zero_pad, is_str_batch, flatten_str_batch

log = get_logger(__name__)


@register('simple_vocab')
class SimpleVocabulary(Estimator):
    """Implements simple vocabulary."""
    def __init__(self,
                 special_tokens=tuple(),
                 default_token=None,
                 max_tokens=2**30,
                 min_freq=0,
                 pad_with_zeros=False,
                 unk_token=None,
                 *args,
                 **kwargs):
        super().__init__(**kwargs)
        self.special_tokens = special_tokens
        self.default_token = default_token
        self._max_tokens = max_tokens
        self._min_freq = min_freq
        self._pad_with_zeros = pad_with_zeros
        self.unk_token = unk_token
        self.reset()
        if self.load_path:
            self.load()

    def fit(self, *args):
        # return None
        self.reset()
        tokens = chain(*args)
        # filter(None, <>) -- to filter empty tokens
        self.freqs = Counter(filter(None, flatten_str_batch(tokens)))
        for special_token in self.special_tokens:
            self._t2i[special_token] = self.count
            self._i2t.append(special_token)
            self.count += 1
        for token, freq in self.freqs.most_common()[:self._max_tokens]:
            if freq >= self._min_freq:
                self._t2i[token] = self.count
                self._i2t.append(token)
                self.count += 1

    def _add_tokens_with_freqs(self, tokens, freqs):
        self.freqs = Counter()
        self.freqs.update(dict(zip(tokens, freqs)))
        for token, freq in zip(tokens, freqs):
            if freq >= self._min_freq or token in self.special_tokens:
                self._t2i[token] = self.count
                self._i2t.append(token)
                self.count += 1

    def __call__(self, batch, is_top=True, **kwargs):
        if isinstance(batch, Iterable) and not isinstance(batch, str):
            looked_up_batch = [self(sample, is_top=False) for sample in batch]
        else:
            return self[batch]
        if is_top and self._pad_with_zeros and not is_str_batch(looked_up_batch):
            looked_up_batch = zero_pad(looked_up_batch)

        return looked_up_batch

    def save(self):
        log.info("[saving vocabulary to {}]".format(self.save_path))
        with self.save_path.open('wt', encoding='utf8') as f:
            for n in range(len(self)):
                token = self._i2t[n]
                cnt = self.freqs[token]
                f.write('{}\t{:d}\n'.format(token, cnt))

    def load(self):
        self.reset()
        if self.load_path:
            if self.load_path.is_file():
                log.info("[loading vocabulary from {}]".format(self.load_path))
                tokens, counts = [], []
                for ln in self.load_path.open('r', encoding='utf8'):
                    token, cnt = ln.split('\t', 1)
                    tokens.append(token)
                    counts.append(int(cnt))
                self._add_tokens_with_freqs(tokens, counts)
            elif isinstance(self.load_path, Path):
                if not self.load_path.parent.is_dir():
                    raise ConfigError("Provided `load_path` for {} doesn't exist!".format(
                        self.__class__.__name__))
        else:
            raise ConfigError("`load_path` for {} is not provided!".format(self))

    @property
    def len(self):
        return len(self)

    def keys(self):
        return (self[n] for n in range(self.len))

    def values(self):
        return list(range(self.len))

    def items(self):
        return zip(self.keys(), self.values())

    def __getitem__(self, key):
        if isinstance(key, (int, np.integer)):
            return self._i2t[key]
        elif isinstance(key, str):
            return self._t2i[key]
        else:
            raise NotImplementedError("not implemented for type `{}`".format(type(key)))

    def __contains__(self, item):
        return item in self._t2i

    def __len__(self):
        return len(self._i2t)

<<<<<<< HEAD
    def __iter__(self):
        for token in self._i2t:
            yield token

    def is_str_batch(self, batch):
        if not self.is_empty(batch):
            non_empty = [item for item in batch if len(item) > 0]
            if isinstance(non_empty[0], str) or isinstance(non_empty[0][0], str):
                return True
            elif isinstance(non_empty[0][0], (int, np.integer)):
                return False
            else:
                raise RuntimeError(f'The elements passed to the vocab are not strings '
                                   f'or integers! But they are {type(element)}')
        else:
            return False

=======
>>>>>>> 361ca783
    def reset(self):
        # default index is the position of default_token
        if self.default_token is not None:
            default_ind = self.special_tokens.index(self.default_token)
        else:
            default_ind = 0
        self.freqs = None
        unk_index = 0
        if self.unk_token in self.special_tokens:
            unk_index = self.special_tokens.index(self.unk_token)
        self._t2i = defaultdict(lambda: unk_index)
        self._i2t = []
        self.count = 0<|MERGE_RESOLUTION|>--- conflicted
+++ resolved
@@ -138,26 +138,6 @@
     def __len__(self):
         return len(self._i2t)
 
-<<<<<<< HEAD
-    def __iter__(self):
-        for token in self._i2t:
-            yield token
-
-    def is_str_batch(self, batch):
-        if not self.is_empty(batch):
-            non_empty = [item for item in batch if len(item) > 0]
-            if isinstance(non_empty[0], str) or isinstance(non_empty[0][0], str):
-                return True
-            elif isinstance(non_empty[0][0], (int, np.integer)):
-                return False
-            else:
-                raise RuntimeError(f'The elements passed to the vocab are not strings '
-                                   f'or integers! But they are {type(element)}')
-        else:
-            return False
-
-=======
->>>>>>> 361ca783
     def reset(self):
         # default index is the position of default_token
         if self.default_token is not None:
