from collections import Counter, defaultdict
import itertools
from warnings import warn
from pathlib import Path

import numpy as np

from deeppavlov.core.common.registry import register
from deeppavlov.core.models.trainable import Trainable
from deeppavlov.core.models.inferable import Inferable
from deeppavlov.core.common.attributes import check_attr_true
from deeppavlov.core.common.errors import ConfigError


@register('default_vocab')
class DefaultVocabulary(Trainable, Inferable):
    def __init__(self, inputs, save_path, load_path, level='token',
                 special_tokens=tuple(), default_token=None,
                 tokenize=False, train_now=False, *args, **kwargs):

        super().__init__(load_path=load_path,
                         save_path=save_path,
                         train_now=train_now,
                         mode=kwargs['mode'])

        self.special_tokens = special_tokens
        self.default_token = default_token
        self.preprocess_fn = self._build_preprocess_fn(inputs, level, tokenize)

        # TODO check via decorator
        self.reset()
<<<<<<< HEAD

        if not self.ser_path.is_file():
            with self.ser_path.open('a'):
                os.utime(self.ser_path, None)

=======
>>>>>>> d37cd4fb
        self.load()

    @staticmethod
    def _build_preprocess_fn(inputs, level, tokenize):
        def iter_level(utter):
            if tokenize:
                utter = utter.split()
            if level == 'token':
                yield from utter
            elif level == 'char':
                for token in utter:
                    yield from token
            else:
                raise ValueError("level argument is either equal to `token`"
                                 " or to `char`")

        def preprocess_fn(data):
            for f in inputs:
                if f == 'x':
                    yield from iter_level(data[0])
                elif f == 'y':
                    yield from iter_level(data[1])
                else:
                    yield from iter_level(data[2][f])

        return preprocess_fn

    def __getitem__(self, key):
        if isinstance(key, int):
            return self._i2t[key]
        elif isinstance(key, str):
            return self._t2i[key]
        else:
            return NotImplemented("not implemented for type `{}`".format(type(key)))

    def __contains__(self, item):
        return item in self._t2i

    def __len__(self):
        return len(self.freqs)

    def keys(self):
        return (k for k, v in self.freqs.most_common())

    def values(self):
        return (v for k, v in self.freqs.most_common())

    def items(self):
        return self.freqs.most_common()

    def reset(self):
        # default index is the position of default_token
        if self.default_token is not None:
            default_ind = self.special_tokens.index(self.default_token)
        else:
            default_ind = 0
        self._t2i = defaultdict(lambda: default_ind)
        self._i2t = dict()
        self.freqs = Counter()

        for i, token in enumerate(self.special_tokens):
            self._t2i[token] = i
            self._i2t[i] = token
            self.freqs[token] += 0

    @check_attr_true('train_now')
    def train(self, data):
        self.reset()
        self._train(
            tokens=filter(None, itertools.chain.from_iterable(
                map(self.preprocess_fn, data))),
            counts=None,
            update=True
        )
        self.save()

    def _train(self, tokens, counts=None, update=True):
        counts = counts or itertools.repeat(1)
        if not update:
            self.reset()

        index = len(self.freqs)
        for token, cnt in zip(tokens, counts):
            if token not in self._t2i:
                self._t2i[token] = index
                self._i2t[index] = token
                index += 1
            self.freqs[token] += cnt

    def infer(self, samples):
        return [self.__getitem__(s) for s in samples]

    def save(self):
        print("[saving vocabulary to `{}`]".format(self.save_path))

        with self.save_path.open('wt') as f:
            for n in range(len(self._t2i)):
                token = self._i2t[n]
                cnt = self.freqs[token]
                f.write('{}\t{:d}\n'.format(token, cnt))

    # @check_path_exists()
    def load(self):
        if self.load_path:
            if self.load_path.is_file():
                print("[loading vocabulary from `{}`]".format(self.load_path))
                tokens, counts = [], []
                for ln in self.load_path.open('r'):
                    token, cnt = ln.split('\t', 1)
                    tokens.append(token)
                    counts.append(int(cnt))
                self._train(tokens=tokens, counts=counts, update=True)
            elif isinstance(self.load_path, Path):
                if not self.load_path.parent.is_dir():
                    raise ConfigError("Provided `load_path` for {} doesn't exist!".format(
                        self.__class__.__name__))
        else:
            raise ConfigError("`load_path` for {} is not provided!".format(self))

    def idx2tok(self, idx):
        return self._i2t[idx]

    def idxs2toks(self, idxs, filter_paddings=False):
        toks = []
        for idx in idxs:
            if not filter_paddings or idx != self.tok2idx('<PAD>'):
                toks.append(self._i2t[idx])
        return toks

    def iter_all(self):
        for token in self.frequencies:
            yield token

    def tok2idx(self, tok):
        return self._t2i[tok]

    def toks2idxs(self, toks):
        return [self._t2i[tok] for tok in toks]

    def batch_toks2batch_idxs(self, b_toks):
        max_len = max(len(toks) for toks in b_toks)
        # Create array filled with paddings
        batch = np.ones([len(b_toks), max_len]) * self.tok2idx('<PAD>')
        for n, tokens in enumerate(b_toks):
            idxs = self.toks2idxs(tokens)
            batch[n, :len(idxs)] = idxs
        return batch

    def batch_idxs2batch_toks(self, b_idxs, filter_paddings=False):
        return [self.idxs2toks(idxs, filter_paddings) for idxs in b_idxs]<|MERGE_RESOLUTION|>--- conflicted
+++ resolved
@@ -29,14 +29,6 @@
 
         # TODO check via decorator
         self.reset()
-<<<<<<< HEAD
-
-        if not self.ser_path.is_file():
-            with self.ser_path.open('a'):
-                os.utime(self.ser_path, None)
-
-=======
->>>>>>> d37cd4fb
         self.load()
 
     @staticmethod
